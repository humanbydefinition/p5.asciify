--- conflicted
+++ resolved
@@ -4,20 +4,6 @@
  * Preloads the default ASCII font for P5Asciify.
  * This function is registered as a method to be called before the preload phase of p5.js.
  */
-<<<<<<< HEAD
-p5.prototype.registerMethod("init", function () {
-    this.width = this.windowWidth;
-    this.height = this.windowHeight;
-});
-
-window.preload = function () { }; // In case the user doesn't define a preload function, we need to define it here to avoid errors
-
-/**
- * Preloads the default ASCII font for P5Asciify.
- * This function is registered as a method to be called before the preload phase of p5.js.
- */
-=======
->>>>>>> a3eb45af
 p5.prototype.preloadAsciiFont = function () {
     this._incrementPreload();
     this.loadAsciiFont(P5AsciifyConstants.URSAFONT_BASE64);
@@ -53,21 +39,10 @@
     P5Asciify.characterset = new P5AsciifyCharacterSet({ font: P5Asciify.font, characters: P5Asciify.config.characters, fontSize: P5Asciify.config.fontSize });
     P5Asciify.grid = new P5AsciifyGrid({ cellWidth: P5Asciify.characterset.maxGlyphDimensions.width, cellHeight: P5Asciify.characterset.maxGlyphDimensions.height });
 
-<<<<<<< HEAD
-    P5Asciify.sobelShader = this.createShader(P5AsciifyConstants.VERT_SHADER_CODE, P5AsciifyConstants.SOBEL_FRAG_SHADER_CODE);
-    P5Asciify.sobelFramebuffer = createFramebuffer({ format: this.FLOAT });
-
-    P5Asciify.sampleShader = this.createShader(P5AsciifyConstants.VERT_SHADER_CODE, P5AsciifyConstants.SAMPLE_FRAG_SHADER_CODE);
-    P5Asciify.sampleFramebuffer = createFramebuffer({ format: this.FLOAT, width: P5Asciify.grid.cols, height: P5Asciify.grid.rows });
 
     P5Asciify.asciiShader = this.createShader(P5AsciifyConstants.VERT_SHADER_CODE, P5AsciifyConstants.ASCII_FRAG_SHADER_CODE);
     P5Asciify.asciiFramebuffer = createFramebuffer({ format: this.FLOAT });
 
-=======
-    P5Asciify.asciiShader = this.createShader(P5AsciifyConstants.VERT_SHADER_CODE, P5AsciifyConstants.ASCII_FRAG_SHADER_CODE);
-    P5Asciify.asciiFramebuffer = createFramebuffer({ format: this.FLOAT });
-
->>>>>>> a3eb45af
     P5Asciify.asciiFramebufferDimensions = { width: P5Asciify.asciiFramebuffer.width, height: P5Asciify.asciiFramebuffer.height };
 
     P5Asciify.characterset.createTexture({ fontSize: 512 });
@@ -104,38 +79,8 @@
  * This function is registered as a method to be called after the draw phase of p5.js.
  */
 p5.prototype.asciify = function () {
-<<<<<<< HEAD
 
     if (!P5Asciify.config.enabled) return;
-
-    /**
-
-    P5Asciify.sobelFramebuffer.begin();
-
-    this.shader(P5Asciify.sobelShader);
-    P5Asciify.sobelShader.setUniform('u_texture', this._renderer);
-    P5Asciify.sobelShader.setUniform('u_textureSize', [this.width, this.height]);
-    P5Asciify.sobelShader.setUniform('u_threshold', 0.5);
-
-    this.rect(0, 0, this.width, this.height);
-
-    P5Asciify.sobelFramebuffer.end();
-    
-
-    P5Asciify.sampleFramebuffer.begin();
-
-    this.shader(P5Asciify.sampleShader);
-    P5Asciify.sampleShader.setUniform('u_image' , P5Asciify.sobelFramebuffer);
-    P5Asciify.sampleShader.setUniform('u_gridCellDimensions', [P5Asciify.grid.cols, P5Asciify.grid.rows]);
-    P5Asciify.sampleShader.setUniform('u_threshold', 1);
-
-    
-    this.rect(0, 0, this.width, this.height);
-
-    P5Asciify.sampleFramebuffer.end();
-
-    **/
-
 
     P5Asciify.asciiFramebuffer.begin();
 
@@ -158,53 +103,6 @@
 
     P5Asciify.asciiFramebuffer.end();
 
-    P5Asciify.asciiFramebuffer.begin();
-
-    shader(P5Asciify.asciiShader);
-    P5Asciify.asciiShader.setUniform('u_characterTexture', P5Asciify.characterset.texture);
-    P5Asciify.asciiShader.setUniform('u_charsetCols', P5Asciify.characterset.charsetCols);
-    P5Asciify.asciiShader.setUniform('u_charsetRows', P5Asciify.characterset.charsetRows);
-    P5Asciify.asciiShader.setUniform('u_totalChars', P5Asciify.characterset.characters.length);
-    P5Asciify.asciiShader.setUniform('u_edgesTexture', P5Asciify.sampleFramebuffer); // Used for detecting the edges to apply the edge characters to
-    P5Asciify.asciiShader.setUniform('u_sketchTexture', this._renderer); // Used for coloring the edge characters
-    P5Asciify.asciiShader.setUniform('u_asciiBrightnessTexture', P5Asciify.asciiFramebuffer); // If no edge is present, apply the pixel from the brightness ascii buffer
-    P5Asciify.asciiShader.setUniform('u_gridPixelDimensions', [P5Asciify.grid.width, P5Asciify.grid.height]);
-    P5Asciify.asciiShader.setUniform('u_gridOffsetDimensions', [P5Asciify.grid.offsetX, P5Asciify.grid.offsetY]);
-    P5Asciify.asciiShader.setUniform('u_gridCellDimensions', [P5Asciify.grid.cols, P5Asciify.grid.rows]);
-    P5Asciify.asciiShader.setUniform('u_characterColor', [1.0, 0.0, 0.0]);
-    P5Asciify.asciiShader.setUniform('u_characterColorMode', 1);
-    P5Asciify.asciiShader.setUniform('u_backgroundColor', P5Asciify.config.backgroundColor);
-    P5Asciify.asciiShader.setUniform('u_backgroundColorMode', P5Asciify.config.backgroundColorMode);
-    P5Asciify.asciiShader.setUniform('u_invertMode', P5Asciify.config.invertMode);
-    P5Asciify.asciiShader.setUniform('u_renderMode', 1); // 0: render ascii brightness, 1: render ascii edges
-    rect(0, 0, this.width, this.height);
-
-=======
-
-    if (!P5Asciify.config.enabled) return;
-
-    P5Asciify.asciiFramebuffer.begin();
-
-    this.shader(P5Asciify.asciiShader);
-    P5Asciify.asciiShader.setUniform('u_characterTexture', P5Asciify.characterset.texture);
-    P5Asciify.asciiShader.setUniform('u_charsetCols', P5Asciify.characterset.charsetCols);
-    P5Asciify.asciiShader.setUniform('u_charsetRows', P5Asciify.characterset.charsetRows);
-    P5Asciify.asciiShader.setUniform('u_totalChars', P5Asciify.characterset.characters.length);
-    P5Asciify.asciiShader.setUniform('u_sketchTexture', this._renderer);
-    P5Asciify.asciiShader.setUniform('u_gridPixelDimensions', [P5Asciify.grid.width, P5Asciify.grid.height]);
-    P5Asciify.asciiShader.setUniform('u_gridOffsetDimensions', [P5Asciify.grid.offsetX, P5Asciify.grid.offsetY]);
-    P5Asciify.asciiShader.setUniform('u_gridCellDimensions', [P5Asciify.grid.cols, P5Asciify.grid.rows]);
-    P5Asciify.asciiShader.setUniform('u_characterColor', P5Asciify.config.characterColor);
-    P5Asciify.asciiShader.setUniform('u_characterColorMode', P5Asciify.config.characterColorMode);
-    P5Asciify.asciiShader.setUniform('u_backgroundColor', P5Asciify.config.backgroundColor);
-    P5Asciify.asciiShader.setUniform('u_backgroundColorMode', P5Asciify.config.backgroundColorMode);
-    P5Asciify.asciiShader.setUniform('u_invertMode', P5Asciify.config.invertMode);
-    P5Asciify.asciiShader.setUniform('u_renderMode', 0);
-    this.rect(0, 0, this.width, this.height);
-
->>>>>>> a3eb45af
-    P5Asciify.asciiFramebuffer.end();
-
     this.clear();
     this.image(P5Asciify.asciiFramebuffer, -this.width / 2, -this.height / 2);
 
